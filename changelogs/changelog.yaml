--- conflicted
+++ resolved
@@ -27,8 +27,6 @@
 ---
 ancestor: null
 releases:
-<<<<<<< HEAD
-=======
   1.5.2:
     release_date: '2023-07-01'
     change:
@@ -37,7 +35,6 @@
         bugfixes:
           - Fix an exception when updating an NFS export (Ed Hull).
           - Correctly find the system version in TrueNAS SCALE (Ed Hull).
->>>>>>> 840bba70
   1.5.1:
     release_date: '2023-06-23'
     changes:
